--- conflicted
+++ resolved
@@ -18,15 +18,6 @@
 
 #[test]
 fn test_from_points() {
-<<<<<<< HEAD
-    assert_eq!(Plane::from_points(Point3::new(5f64, 0f64,  5f64),
-                                  Point3::new(5f64, 5f64,  5f64),
-                                  Point3::new(5f64, 0f64, -1f64)), Some(Plane::from_abcd(-1f64, 0f64, 0f64, 5f64)));
-
-    assert_eq!(Plane::from_points(Point3::new(0f64, 5f64, -5f64),
-                                  Point3::new(0f64, 5f64,  0f64),
-                                  Point3::new(0f64, 5f64,  5f64)), None);     // The points are parallel
-=======
     assert_eq!(Plane::from_points(Point3::new(5.0, 0.0,  5.0),
                                   Point3::new(5.0, 5.0,  5.0),
                                   Point3::new(5.0, 0.0, -1.0)),
@@ -36,5 +27,4 @@
                                   Point3::new(0.0, 5.0,  0.0),
                                   Point3::new(0.0, 5.0,  5.0)),
         None);     // The points are parallel
->>>>>>> 364d9597
 }
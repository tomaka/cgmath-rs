--- conflicted
+++ resolved
@@ -10,12 +10,9 @@
 
 - Implements `fmt::Debug` for `Basis2`, `Basis3`, and `AffineMatrix3`
 - A `prelude` module for easy importing of common traits.
-<<<<<<< HEAD
-- An `ElementWise` trait for non-mathematical element-wise operations.
-=======
 - Constrained conversion functions for assisting in situations where type
   inference is difficult.
->>>>>>> 3218046b
+- An `ElementWise` trait for non-mathematical element-wise operations.
 
 ### Changed
 
